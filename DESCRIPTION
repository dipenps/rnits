--- conflicted
+++ resolved
@@ -1,13 +1,10 @@
 Package: Rnits
 Type: Package
 Title: R Normalization and Inference of Time Series data
-<<<<<<< HEAD
 Version: 1.32.1
 Date: 2019-03-16
-=======
 Version: 1.33.2
 Date: 2022-11-04
->>>>>>> 2d2f279b
 Author: Dipen P. Sangurdekar <dipen.sangurdekar@gmail.com>
 Maintainer: Dipen P. Sangurdekar <dipen.sangurdekar@gmail.com>
 Depends: R (>= 3.6.0), Biobase, ggplot2, limma, methods
